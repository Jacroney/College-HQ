import React, { useState, useEffect } from 'react';
import { useNavigate, useLocation, Outlet } from 'react-router-dom';
import {
  Drawer,
  List,
  ListItem,
  ListItemIcon,
  ListItemText,
  ListItemButton,
  IconButton,
  Box,
  Avatar,
  Typography,
  Tooltip,
  useTheme,
} from '@mui/material';
import {
  Dashboard as DashboardIcon,
  CalendarToday as CalendarIcon,
  School as SchoolIcon,
  Menu as MenuIcon,
  Settings as SettingsIcon,
  Timeline as TimelineIcon,
  ChevronLeft as ChevronLeftIcon,
  ChevronRight as ChevronRightIcon,
  Psychology as PsychologyIcon,
  Person as PersonIcon,
  ExitToApp as SignOutIcon,
} from '@mui/icons-material';
<<<<<<< HEAD
import { styled } from '@mui/material/styles';
// TODO: Replace with AWS Cognito authentication
=======
import { alpha, styled } from '@mui/material/styles';
import { useAuth } from '../../contexts/AuthContext';
import AuthButton from '../AuthButton';
>>>>>>> c15c5dff

const drawerWidth = 280;
const collapsedDrawerWidth = 72;

// Styled components
const StyledDrawer = styled(Drawer, {
  shouldForwardProp: (prop) => prop !== 'open'
})<{ open: boolean }>(({ theme, open }) => ({
  width: drawerWidth,
  flexShrink: 0,
  whiteSpace: 'nowrap',
  boxSizing: 'border-box',
  '& .MuiDrawer-paper': {
    background: theme.palette.mode === 'light' 
      ? `linear-gradient(180deg, ${theme.palette.background.neutral} 0%, ${theme.palette.background.default} 100%)`
      : theme.palette.background.paper,
    borderRight: `1px solid ${theme.palette.divider}`,
    backdropFilter: 'blur(8px)',
    transition: theme.transitions.create(['width', 'margin'], {
      easing: theme.transitions.easing.sharp,
      duration: theme.transitions.duration.leavingScreen,
    }),
    width: open ? drawerWidth : `calc(${theme.spacing(9)} + 1px)`,
    overflowX: 'hidden',
    [theme.breakpoints.down('sm')]: {
      width: 0,
      '&.MuiDrawer-paper': {
        width: drawerWidth,
      },
    },
  },
}));

const NavigationHeader = styled(Box)(({ theme }) => ({
  display: 'flex',
  alignItems: 'center',
  justifyContent: 'space-between',
  padding: theme.spacing(2, 3),
  minHeight: 64,
  borderBottom: `1px solid ${theme.palette.divider}`,
  backgroundColor: theme.palette.background.paper,
  backdropFilter: 'blur(8px)',
  position: 'sticky',
  top: 0,
  zIndex: theme.zIndex.appBar,
}));


const ProfileAvatar = styled(Avatar)(({ theme }) => ({
  width: 40,
  height: 40,
  background: `linear-gradient(135deg, ${theme.palette.primary.main}, ${theme.palette.secondary.main})`,
  color: theme.palette.primary.contrastText,
  boxShadow: theme.shadows[2],
  transition: theme.transitions.create(['transform', 'box-shadow'], {
    duration: theme.transitions.duration.shorter,
  }),
  '&:hover': {
    transform: 'scale(1.1)',
    boxShadow: theme.shadows[4],
  },
}));

const CompanyLogo = styled(Box)(({ theme }) => ({
  display: 'flex',
  alignItems: 'center',
  gap: theme.spacing(1.5),
  padding: theme.spacing(2, 2.5, 3),
  '& .logo-text': {
    fontWeight: 700,
    background: `linear-gradient(135deg, ${theme.palette.primary.main}, ${theme.palette.secondary.main})`,
    WebkitBackgroundClip: 'text',
    WebkitTextFillColor: 'transparent',
    backgroundSize: '200% auto',
    animation: 'gradient 3s ease infinite',
  },
  '@keyframes gradient': {
    '0%': {
      backgroundPosition: '0% 50%',
    },
    '50%': {
      backgroundPosition: '100% 50%',
    },
    '100%': {
      backgroundPosition: '0% 50%',
    },
  },
}));

<<<<<<< HEAD
const AnimatedListItem = styled(ListItem)(({ theme }) => ({
  borderRadius: theme.spacing(1.5),
  margin: theme.spacing(0.5, 1),
  transition: 'all 0.2s ease',
=======
const NavItem = styled(ListItem, {
  shouldForwardProp: (prop) => prop !== 'active'
})<{ active?: boolean }>(({ theme, active }) => ({
  padding: theme.spacing(0.5, 1.5),
  marginBottom: theme.spacing(0.5),
  '& .MuiListItemButton-root': {
    borderRadius: theme.shape.borderRadius * 2,
    padding: theme.spacing(1, 2),
    color: active ? theme.palette.primary.main : theme.palette.text.secondary,
    backgroundColor: active ? alpha(theme.palette.primary.main, 0.12) : 'transparent',
    '&:hover': {
      backgroundColor: active 
        ? alpha(theme.palette.primary.main, 0.16) 
        : alpha(theme.palette.primary.light, 0.08),
    },
    '& .MuiListItemIcon-root': {
      color: active ? theme.palette.primary.main : theme.palette.text.secondary,
      minWidth: 40,
    },
  },
>>>>>>> c15c5dff
  '&:hover': {
    '& .MuiListItemButton-root': {
      color: theme.palette.primary.main,
      '& .MuiListItemIcon-root': {
        color: theme.palette.primary.main,
      },
    },
  },
}));

const StyledListItemButton = styled(ListItemButton)(({ theme }) => ({
<<<<<<< HEAD
  borderRadius: theme.spacing(1.5),
  padding: theme.spacing(1.5, 2),
  transition: 'all 0.2s ease',
=======
  borderRadius: theme.shape.borderRadius * 2,
  padding: theme.spacing(1.25, 2),
  transition: 'all 0.3s ease',
>>>>>>> c15c5dff
  '&.Mui-selected': {
    background: `linear-gradient(135deg, ${theme.palette.primary.main}, ${theme.palette.secondary.main})`,
    color: theme.palette.primary.contrastText,
    boxShadow: `0 4px 12px ${alpha(theme.palette.primary.main, 0.3)}`,
    '&:hover': {
      background: `linear-gradient(135deg, ${theme.palette.primary.dark}, ${theme.palette.secondary.dark})`,
      boxShadow: `0 6px 16px ${alpha(theme.palette.primary.main, 0.4)}`,
    },
    '& .MuiListItemIcon-root': {
      color: 'inherit',
    },
  },
  '&:hover': {
<<<<<<< HEAD
    background: 'rgba(37, 99, 235, 0.08)',
  },
}));

const MainContent = styled(Box)(({ theme }) => ({
  flexGrow: 1,
  background: 'linear-gradient(135deg, #f8fafc 0%, #f1f5f9 100%)',
  minHeight: '100vh',
  transition: 'all 0.3s ease',
  marginLeft: 0,
  width: '100%',
}));
=======
    background: alpha(theme.palette.primary.light, 0.08),
    transform: 'translateX(2px)',
  },
  // Fix centering when collapsed
  '& .MuiListItemIcon-root': {
    minWidth: 'auto',
    marginRight: 0,
  },
}));

>>>>>>> c15c5dff

const Navigation: React.FC = () => {
  const theme = useTheme();
  const navigate = useNavigate();
  const location = useLocation();
  const [mobileOpen, setMobileOpen] = useState(false);
  const [isCollapsed, setIsCollapsed] = useState(false);
  
  const { user, signOut } = useAuth();
  
  // Parse user data
  const userData = user ? {
    firstName: user.attributes?.given_name || user.username?.split('@')[0] || 'User',
    lastName: user.attributes?.family_name || '',
    email: user.email || user.username,
    avatar: user.attributes?.picture
  } : null;

  const toggleCollapse = () => {
    setIsCollapsed(!isCollapsed);
  };

  useEffect(() => {
    const savedState = localStorage.getItem('sidebarCollapsed');
    if (savedState) {
      setIsCollapsed(JSON.parse(savedState));
    }
  }, []);

  useEffect(() => {
    localStorage.setItem('sidebarCollapsed', JSON.stringify(isCollapsed));
  }, [isCollapsed]);

  const isActive = (path: string) => {
    return location.pathname === path;
  };

  const menuItems = [
    { text: 'Dashboard', icon: <DashboardIcon />, path: '/dashboard' },
    { text: 'Profile', icon: <PersonIcon />, path: '/profile' },
    { text: 'Advising', icon: <PsychologyIcon />, path: '/advising' },
    { text: 'Schedule', icon: <CalendarIcon />, path: '/schedule' },
    { text: 'Courses', icon: <SchoolIcon />, path: '/courses' },
    { text: 'Analytics', icon: <TimelineIcon />, path: '/analytics' },
  ];

  const drawer = (
    <Box
      sx={{
        display: 'flex',
        flexDirection: 'column',
        height: '100vh',
        overflow: 'hidden',
        bgcolor: 'background.paper',
      }}
    >
      {/* Header with user info */}
      <NavigationHeader sx={{ justifyContent: isCollapsed ? 'center' : 'space-between' }}>
        {!isCollapsed && (
          <>
            <CompanyLogo>
              <Box sx={{ 
                width: 36, 
                height: 36, 
                borderRadius: 2,
                background: 'linear-gradient(135deg, #2563EB, #7C3AED)',
                display: 'flex',
                alignItems: 'center',
                justifyContent: 'center',
                color: 'white',
                fontWeight: 'bold',
                fontSize: '1.2rem'
              }}>
                CH
              </Box>
              <Typography variant="h6" sx={{ fontWeight: 700, color: 'primary.main' }}>
                College HQ
              </Typography>
            </CompanyLogo>
          </>
        )}
        {isCollapsed && (
          <Box sx={{ 
            width: 32, 
            height: 32, 
            borderRadius: 2,
            background: 'linear-gradient(135deg, #2563EB, #7C3AED)',
            display: 'flex',
            alignItems: 'center',
            justifyContent: 'center',
            color: 'white',
            fontWeight: 'bold',
            fontSize: '1rem'
          }}>
            CH
          </Box>
        )}
      </NavigationHeader>

      {/* User Profile Section */}
      <Box sx={{ p: 2, borderBottom: '1px solid', borderColor: 'divider' }}>
        <Box sx={{ display: 'flex', alignItems: 'center', gap: 2, mb: 2 }}>
          {userData ? (
            <>
              {isCollapsed ? (
                <Tooltip title={`Sign Out (${userData?.firstName})`} placement="right">
                  <IconButton 
                    onClick={() => signOut()} 
                    sx={{ 
                      p: 1,
                      '&:hover': { 
                        backgroundColor: alpha(theme.palette.error.main, 0.1)
                      }
                    }}
                  >
                    <SignOutIcon fontSize="small" color="error" />
                  </IconButton>
                </Tooltip>
              ) : (
                <ProfileAvatar
                  src={userData?.avatar}
                  alt={`${userData?.firstName} ${userData?.lastName}`}
                  sx={{ width: 44, height: 44 }}
                >
                  {!userData?.avatar && <PersonIcon />}
                </ProfileAvatar>
              )}
              {!isCollapsed && (
                <Box sx={{ flex: 1, minWidth: 0 }}>
                  <Typography variant="subtitle1" sx={{ fontWeight: 600, lineHeight: 1.2 }} noWrap>
                    {userData?.firstName} {userData?.lastName}
                  </Typography>
                  <Typography variant="body2" color="text.secondary" noWrap>
                    {userData?.email}
                  </Typography>
                </Box>
              )}
              {!isCollapsed && (
                <Tooltip title="Sign Out">
                  <IconButton 
                    onClick={() => signOut()} 
                    size="small"
                    sx={{ 
                      color: 'text.secondary',
                      '&:hover': { 
                        color: 'error.main',
                        backgroundColor: alpha(theme.palette.error.main, 0.1)
                      }
                    }}
                  >
                    <SignOutIcon fontSize="small" />
                  </IconButton>
                </Tooltip>
              )}
            </>
          ) : (
            !isCollapsed && <AuthButton />
          )}
        </Box>
      </Box>

      {/* Navigation Menu */}
<<<<<<< HEAD
      <List sx={{ flex: 1, px: 1, py: 2 }}>
        {menuItems.map((item, index) => (
          <AnimatedListItem 
            key={item.text} 
            disablePadding
          >
            <Tooltip 
              title={isCollapsed ? item.text : ''} 
              placement="right"
              disableHoverListener={!isCollapsed}
            >
              <StyledListItemButton
                selected={location.pathname === item.path}
                onClick={() => navigate(item.path)}
                sx={{
                  justifyContent: isCollapsed ? 'center' : 'flex-start',
                  px: isCollapsed ? 1 : 2,
                }}
              >
                <ListItemIcon sx={{ 
                  minWidth: isCollapsed ? 'auto' : 40,
                  justifyContent: 'center'
                }}>
                  {item.icon}
                </ListItemIcon>
                {!isCollapsed && (
=======
      <Box sx={{ flexGrow: 1, overflow: 'auto', py: 1 }}>
        <List sx={{ px: 2 }}>
          {menuItems.map((item) => (
            <NavItem key={item.path} disablePadding>
              <Tooltip title={isCollapsed ? item.text : ''} placement="right">
                <StyledListItemButton
                  selected={isActive(item.path)}
                  onClick={() => navigate(item.path)}
                  sx={{
                    justifyContent: isCollapsed ? 'center' : 'flex-start',
                    minHeight: isCollapsed ? 48 : 'auto',
                    px: isCollapsed ? 1 : 2,
                  }}
                >
                  <ListItemIcon 
                    sx={{ 
                      minWidth: isCollapsed ? 'auto' : 40,
                      display: 'flex',
                      justifyContent: 'center',
                    }}
                  >
                    {item.icon}
                  </ListItemIcon>
>>>>>>> c15c5dff
                  <ListItemText 
                    primary={item.text} 
                    primaryTypographyProps={{
                      variant: 'body2',
                      fontWeight: isActive(item.path) ? 600 : 400,
                    }}
                    sx={{ 
                      opacity: isCollapsed ? 0 : 1, 
                      transition: 'opacity 0.2s',
                      display: isCollapsed ? 'none' : 'block',
                    }}
                  />
                </StyledListItemButton>
              </Tooltip>
            </NavItem>
          ))}
        </List>
      </Box>

      {/* Footer Section */}
      <Box sx={{ p: 1.5, borderTop: `1px solid ${theme.palette.divider}` }}>
        {!isCollapsed && userData && (
          <Box sx={{ mb: 2 }}>
            <AuthButton />
          </Box>
        )}
        <NavItem disablePadding>
          <Tooltip title={isCollapsed ? 'Settings' : ''} placement="right">
            <StyledListItemButton
              sx={{
                justifyContent: isCollapsed ? 'center' : 'flex-start',
                minHeight: isCollapsed ? 48 : 'auto',
                px: isCollapsed ? 1 : 2,
              }}
            >
              <ListItemIcon 
                sx={{ 
                  minWidth: isCollapsed ? 'auto' : 40,
                  display: 'flex',
                  justifyContent: 'center',
                }}
              >
                <SettingsIcon fontSize="small" />
              </ListItemIcon>
              <ListItemText 
                primary="Settings" 
                primaryTypographyProps={{
                  variant: 'body2',
                }}
                sx={{ 
                  opacity: isCollapsed ? 0 : 1, 
                  transition: 'opacity 0.2s',
                  display: isCollapsed ? 'none' : 'block',
                }}
              />
            </StyledListItemButton>
          </Tooltip>
        </NavItem>
        
        <Tooltip title={isCollapsed ? 'Toggle sidebar' : ''} placement="right">
          <IconButton
            onClick={toggleCollapse}
            sx={{
              width: '100%',
              mt: 1,
              color: 'text.secondary',
              '&:hover': {
                color: 'primary.main',
                bgcolor: 'action.hover',
              },
            }}
          >
            {isCollapsed ? <ChevronRightIcon /> : <ChevronLeftIcon />}
          </IconButton>
        </Tooltip>
      </Box>
    </Box>
  );

  return (
<<<<<<< HEAD
    <Box sx={{ display: 'flex', minHeight: '100vh', width: '100%' }}>
      <IconButton
        color="inherit"
        aria-label="open drawer"
        edge="start"
        onClick={handleDrawerToggle}
        sx={{ 
          position: 'fixed',
          top: 16,
          left: 16,
          zIndex: 1200,
          display: { sm: 'none' },
          backgroundColor: 'background.paper',
          boxShadow: 1,
          '&:hover': {
            backgroundColor: 'background.paper',
          },
        }}
      >
        <MenuIcon />
      </IconButton>
      
      <StyledDrawer
        variant="temporary"
        open={mobileOpen}
        onClose={handleDrawerToggle}
        ModalProps={{
          keepMounted: true,
        }}
=======
    <Box sx={{ display: 'flex' }}>
      {/* Desktop Sidebar */}
      <Box
        component="nav"
>>>>>>> c15c5dff
        sx={{
          width: { sm: isCollapsed ? collapsedDrawerWidth : drawerWidth },
          flexShrink: { sm: 0 },
          transition: theme.transitions.create('width', {
            easing: theme.transitions.easing.sharp,
            duration: theme.transitions.duration.leavingScreen,
          }),
        }}
      >
<<<<<<< HEAD
        {drawer}
      </StyledDrawer>
      
      <StyledDrawer
        variant="permanent"
        sx={{
          display: { xs: 'none', sm: 'block' },
          '& .MuiDrawer-paper': { 
            boxSizing: 'border-box', 
            width: isCollapsed ? collapsedDrawerWidth : drawerWidth,
            transition: 'width 0.3s ease-in-out',
            overflowX: 'hidden',
            position: 'fixed',
            height: '100vh',
          },
        }}
        open
      >
        {drawer}
      </StyledDrawer>
      
      <MainContent
        component="main"
        sx={{
          p: { xs: 2, sm: 3 },
          width: { 
            sm: `calc(100% - ${isCollapsed ? collapsedDrawerWidth : drawerWidth}px)` 
          },
          marginLeft: { sm: `${isCollapsed ? collapsedDrawerWidth : drawerWidth}px` },
          transition: 'margin-left 0.3s ease-in-out, width 0.3s ease-in-out',
=======
        <StyledDrawer
          variant="permanent"
          open={!isCollapsed}
          sx={{
            display: { xs: 'none', sm: 'block' },
          }}
        >
          {drawer}
        </StyledDrawer>

        {/* Mobile Drawer */}
        <Drawer
          variant="temporary"
          open={mobileOpen}
          onClose={() => setMobileOpen(false)}
          ModalProps={{
            keepMounted: true,
          }}
          sx={{
            display: { xs: 'block', sm: 'none' },
            '& .MuiDrawer-paper': {
              boxSizing: 'border-box',
              width: drawerWidth,
            },
          }}
        >
          {drawer}
        </Drawer>
      </Box>

      {/* Main Content */}
      <Box
        component="main"
        sx={{
          flexGrow: 1,
          minHeight: '100vh',
          width: { sm: `calc(100% - ${isCollapsed ? collapsedDrawerWidth : drawerWidth}px)` },
          transition: theme.transitions.create(['width', 'margin'], {
            easing: theme.transitions.easing.sharp,
            duration: theme.transitions.duration.leavingScreen,
          }),
>>>>>>> c15c5dff
        }}
      >
        {/* Mobile Header */}
        <Box 
          sx={{ 
            display: { sm: 'none' },
            position: 'sticky',
            top: 0,
            zIndex: theme.zIndex.appBar,
            bgcolor: 'background.paper',
            borderBottom: `1px solid ${theme.palette.divider}`,
            p: 1.5,
          }}
        >
          <IconButton
            color="inherit"
            aria-label="open drawer"
            edge="start"
            onClick={() => setMobileOpen(true)}
            sx={{ 
              color: 'text.primary',
              bgcolor: 'action.hover',
              '&:hover': {
                bgcolor: 'action.selected',
              },
            }}
          >
            <MenuIcon />
          </IconButton>
        </Box>

        {/* Page Content */}
        <Box sx={{ p: { xs: 2, sm: 3 } }}>
          <Outlet />
        </Box>
      </Box>
    </Box>
  );
};

export default Navigation; <|MERGE_RESOLUTION|>--- conflicted
+++ resolved
@@ -27,14 +27,9 @@
   Person as PersonIcon,
   ExitToApp as SignOutIcon,
 } from '@mui/icons-material';
-<<<<<<< HEAD
-import { styled } from '@mui/material/styles';
-// TODO: Replace with AWS Cognito authentication
-=======
 import { alpha, styled } from '@mui/material/styles';
 import { useAuth } from '../../contexts/AuthContext';
 import AuthButton from '../AuthButton';
->>>>>>> c15c5dff
 
 const drawerWidth = 280;
 const collapsedDrawerWidth = 72;
@@ -124,12 +119,6 @@
   },
 }));
 
-<<<<<<< HEAD
-const AnimatedListItem = styled(ListItem)(({ theme }) => ({
-  borderRadius: theme.spacing(1.5),
-  margin: theme.spacing(0.5, 1),
-  transition: 'all 0.2s ease',
-=======
 const NavItem = styled(ListItem, {
   shouldForwardProp: (prop) => prop !== 'active'
 })<{ active?: boolean }>(({ theme, active }) => ({
@@ -150,7 +139,6 @@
       minWidth: 40,
     },
   },
->>>>>>> c15c5dff
   '&:hover': {
     '& .MuiListItemButton-root': {
       color: theme.palette.primary.main,
@@ -162,15 +150,9 @@
 }));
 
 const StyledListItemButton = styled(ListItemButton)(({ theme }) => ({
-<<<<<<< HEAD
-  borderRadius: theme.spacing(1.5),
-  padding: theme.spacing(1.5, 2),
-  transition: 'all 0.2s ease',
-=======
   borderRadius: theme.shape.borderRadius * 2,
   padding: theme.spacing(1.25, 2),
   transition: 'all 0.3s ease',
->>>>>>> c15c5dff
   '&.Mui-selected': {
     background: `linear-gradient(135deg, ${theme.palette.primary.main}, ${theme.palette.secondary.main})`,
     color: theme.palette.primary.contrastText,
@@ -184,20 +166,6 @@
     },
   },
   '&:hover': {
-<<<<<<< HEAD
-    background: 'rgba(37, 99, 235, 0.08)',
-  },
-}));
-
-const MainContent = styled(Box)(({ theme }) => ({
-  flexGrow: 1,
-  background: 'linear-gradient(135deg, #f8fafc 0%, #f1f5f9 100%)',
-  minHeight: '100vh',
-  transition: 'all 0.3s ease',
-  marginLeft: 0,
-  width: '100%',
-}));
-=======
     background: alpha(theme.palette.primary.light, 0.08),
     transform: 'translateX(2px)',
   },
@@ -208,7 +176,6 @@
   },
 }));
 
->>>>>>> c15c5dff
 
 const Navigation: React.FC = () => {
   const theme = useTheme();
@@ -371,34 +338,6 @@
       </Box>
 
       {/* Navigation Menu */}
-<<<<<<< HEAD
-      <List sx={{ flex: 1, px: 1, py: 2 }}>
-        {menuItems.map((item, index) => (
-          <AnimatedListItem 
-            key={item.text} 
-            disablePadding
-          >
-            <Tooltip 
-              title={isCollapsed ? item.text : ''} 
-              placement="right"
-              disableHoverListener={!isCollapsed}
-            >
-              <StyledListItemButton
-                selected={location.pathname === item.path}
-                onClick={() => navigate(item.path)}
-                sx={{
-                  justifyContent: isCollapsed ? 'center' : 'flex-start',
-                  px: isCollapsed ? 1 : 2,
-                }}
-              >
-                <ListItemIcon sx={{ 
-                  minWidth: isCollapsed ? 'auto' : 40,
-                  justifyContent: 'center'
-                }}>
-                  {item.icon}
-                </ListItemIcon>
-                {!isCollapsed && (
-=======
       <Box sx={{ flexGrow: 1, overflow: 'auto', py: 1 }}>
         <List sx={{ px: 2 }}>
           {menuItems.map((item) => (
@@ -422,7 +361,6 @@
                   >
                     {item.icon}
                   </ListItemIcon>
->>>>>>> c15c5dff
                   <ListItemText 
                     primary={item.text} 
                     primaryTypographyProps={{
@@ -503,42 +441,10 @@
   );
 
   return (
-<<<<<<< HEAD
-    <Box sx={{ display: 'flex', minHeight: '100vh', width: '100%' }}>
-      <IconButton
-        color="inherit"
-        aria-label="open drawer"
-        edge="start"
-        onClick={handleDrawerToggle}
-        sx={{ 
-          position: 'fixed',
-          top: 16,
-          left: 16,
-          zIndex: 1200,
-          display: { sm: 'none' },
-          backgroundColor: 'background.paper',
-          boxShadow: 1,
-          '&:hover': {
-            backgroundColor: 'background.paper',
-          },
-        }}
-      >
-        <MenuIcon />
-      </IconButton>
-      
-      <StyledDrawer
-        variant="temporary"
-        open={mobileOpen}
-        onClose={handleDrawerToggle}
-        ModalProps={{
-          keepMounted: true,
-        }}
-=======
     <Box sx={{ display: 'flex' }}>
       {/* Desktop Sidebar */}
       <Box
         component="nav"
->>>>>>> c15c5dff
         sx={{
           width: { sm: isCollapsed ? collapsedDrawerWidth : drawerWidth },
           flexShrink: { sm: 0 },
@@ -548,38 +454,6 @@
           }),
         }}
       >
-<<<<<<< HEAD
-        {drawer}
-      </StyledDrawer>
-      
-      <StyledDrawer
-        variant="permanent"
-        sx={{
-          display: { xs: 'none', sm: 'block' },
-          '& .MuiDrawer-paper': { 
-            boxSizing: 'border-box', 
-            width: isCollapsed ? collapsedDrawerWidth : drawerWidth,
-            transition: 'width 0.3s ease-in-out',
-            overflowX: 'hidden',
-            position: 'fixed',
-            height: '100vh',
-          },
-        }}
-        open
-      >
-        {drawer}
-      </StyledDrawer>
-      
-      <MainContent
-        component="main"
-        sx={{
-          p: { xs: 2, sm: 3 },
-          width: { 
-            sm: `calc(100% - ${isCollapsed ? collapsedDrawerWidth : drawerWidth}px)` 
-          },
-          marginLeft: { sm: `${isCollapsed ? collapsedDrawerWidth : drawerWidth}px` },
-          transition: 'margin-left 0.3s ease-in-out, width 0.3s ease-in-out',
-=======
         <StyledDrawer
           variant="permanent"
           open={!isCollapsed}
@@ -621,7 +495,6 @@
             easing: theme.transitions.easing.sharp,
             duration: theme.transitions.duration.leavingScreen,
           }),
->>>>>>> c15c5dff
         }}
       >
         {/* Mobile Header */}
